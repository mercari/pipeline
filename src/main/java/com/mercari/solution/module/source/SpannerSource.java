--- conflicted
+++ resolved
@@ -505,35 +505,6 @@
             public void teardown() {
                 if(this.spanner != null) {
                     this.spanner.close();
-<<<<<<< HEAD
-=======
-                }
-                LOG.info("ReadStructSpannerDoFn.teardown");
-            }
-
-        }
-
-        private static class WithTimestampDoFn extends DoFn<Struct, Struct> {
-
-            private final String timestampAttribute;
-            private final Instant timestampDefault;
-
-            private WithTimestampDoFn(final String timestampAttribute,
-                                      final Instant timestampDefault) {
-
-                this.timestampAttribute = timestampAttribute;
-                this.timestampDefault = timestampDefault == null ? Instant.ofEpochSecond(0L) : timestampDefault;
-            }
-
-            @ProcessElement
-            public void processElement(ProcessContext c) {
-                final Struct input = c.element();
-                if(timestampAttribute == null) {
-                    c.output(input);
-                } else {
-                    final Instant timestamp = StructSchemaUtil.getTimestamp(input, timestampAttribute, timestampDefault);
-                    c.outputWithTimestamp(input, timestamp);
->>>>>>> 00498768
                 }
                 LOG.info("ReadStructDoFn.teardown");
             }
@@ -663,7 +634,6 @@
                 }
             }
         }
-
     }
 
     private static class ChangeStreamSource extends PTransform<PBegin, PCollection<MMutation>> {
