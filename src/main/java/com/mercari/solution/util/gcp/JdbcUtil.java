--- conflicted
+++ resolved
@@ -2,13 +2,9 @@
 
 import com.mercari.solution.util.DateTimeUtil;
 import com.mercari.solution.util.schema.AvroSchemaUtil;
-<<<<<<< HEAD
 import com.mercari.solution.util.schema.converter.ResultSetToRecordConverter;
-=======
-import com.mercari.solution.util.converter.ResultSetToRecordConverter;
 import com.mercari.solution.util.sql.stmt.PreparedStatementTemplate;
 import org.apache.avro.LogicalType;
->>>>>>> 00498768
 import org.apache.avro.LogicalTypes;
 import org.apache.avro.Schema;
 import org.apache.avro.reflect.Nullable;
@@ -164,7 +160,7 @@
                         getColumnType(f.schema(), db, keyFields.contains(f.name())),
                         AvroSchemaUtil.isNullable(f.schema()) ? "" : " NOT NULL")));
 
-        if(keyFields == null || keyFields.size() == 0) {
+        if(keyFields == null || keyFields.isEmpty()) {
             sb.deleteCharAt(sb.length() - 1);
             sb.append(");");
         } else {
@@ -507,7 +503,7 @@
                 final String primaryKeyName = resultSet.getString("COLUMN_NAME");
                 primaryKeyNames.put(primaryKeySeq, primaryKeyName);
             }
-            if(primaryKeyNames.size() == 0) {
+            if(primaryKeyNames.isEmpty()) {
                 LOG.warn("No primary key");
                 try(final ResultSet resultSetRowKey = metaData.getBestRowIdentifier(database, namespace, table, DatabaseMetaData.bestRowUnknown, true)) {
                     int i = 0;
@@ -753,11 +749,11 @@
         }
 
         List<IndexOffset> parentOffsets = new ArrayList<>();
-        if(parents != null && parents.size() > 0) {
+        if(parents != null && !parents.isEmpty()) {
             parentOffsets.addAll(parents);
         }
 
-        if(splitOffsets.size() == 0) {
+        if(splitOffsets.isEmpty()) {
             if(from.size() > 1 && to.size() > 1 && false) {
                 // TODO recursive splitting
                 return splitIndexRange(parentOffsets, from.subList(1, from.size()), to.subList(1, to.size()), splitNum);
@@ -934,12 +930,12 @@
     }
 
     public static List<IndexOffset> splitString(final String name, String min, String max, final boolean ascending, final int splitNum, final boolean isCaseSensitive) {
-        if(min == null || min.length() == 0) {
+        if(min == null || min.isEmpty()) {
             final StringBuilder sb = new StringBuilder();
             sb.append(String.valueOf((char) 33).repeat(32));
             min = sb.toString();
         }
-        if(max == null || max.length() == 0) {
+        if(max == null || max.isEmpty()) {
             final StringBuilder sb = new StringBuilder();
             if(isCaseSensitive) {
                 sb.append(String.valueOf((char) 126).repeat(32));
